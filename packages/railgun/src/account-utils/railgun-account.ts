--- conflicted
+++ resolved
@@ -1,11 +1,7 @@
 import { deriveNodes, WalletNode } from '../railgun-lib/key-derivation/wallet-node';
 import { encodeAddress } from '../railgun-lib/key-derivation/bech32';
 import { Mnemonic } from '../railgun-lib/key-derivation/bip39';
-<<<<<<< HEAD
 import { Wallet, Contract, JsonRpcProvider, TransactionReceipt, Interface, AbiCoder, BigNumberish } from 'ethers';
-=======
-import { Wallet, Contract, JsonRpcProvider, TransactionReceipt, Interface, AbiCoder } from 'ethers';
->>>>>>> 8b783720
 import { ShieldNoteERC20 } from '../railgun-lib/note/erc20/shield-note-erc20';
 import { ByteUtils } from '../railgun-lib/utils/bytes';
 import { ShieldRequestStruct } from '../railgun-lib/abi/typechain/RailgunSmartWallet';
@@ -14,7 +10,6 @@
 import { MerkleTree } from '../railgun-logic/logic/merkletree';
 import { Wallet as NoteBook } from '../railgun-logic/logic/wallet';
 import { Note, TokenData, UnshieldNote } from '../railgun-logic/logic/note';
-<<<<<<< HEAD
 import { transact, PublicInputs } from '../railgun-logic/logic/transaction';
 import {
   CommitmentCiphertextStructOutput,
@@ -26,9 +21,6 @@
 import { hash } from '../railgun-logic/global/crypto';
 
 const RAILGUN_INTERFACE = new Interface(ABIRailgunSmartWallet);
-=======
-import { transact } from '../railgun-logic/logic/transaction';
->>>>>>> 8b783720
 
 const ACCOUNT_VERSION = 1;
 const ACCOUNT_CHAIN_ID = undefined;
@@ -40,15 +32,13 @@
 export const WETH = '0x97a36608DA67AF0A79e50cb6343f86F340B3b49e';
 export const FEE_BASIS_POINTS = 25n;
 
-<<<<<<< HEAD
+
 enum TokenType {
   ERC20 = 0,
   ERC721 = 1,
   ERC1155 = 2,
 }
 
-=======
->>>>>>> 8b783720
 export type TxData = {
   to: string;
   data: string;
@@ -215,21 +205,7 @@
     this.shieldKeyEthSigner = new Wallet(ethKey);
   }
 
-<<<<<<< HEAD
   async syncWithReceipts(receipts: TransactionReceipt[]) {
-=======
-  async init() {
-    const {privateKey: viewingKey} = await this.viewingNode.getViewingKeyPair();
-    const {privateKey: spendingKey} = this.spendingNode.getSpendingKeyPair();
-    this.merkleTree = await MerkleTree.createTree();
-    this.noteBook = new NoteBook(spendingKey, viewingKey);
-  }
-
-  async syncWithReceipts(receipts: TransactionReceipt[]) {
-    if (!this.noteBook || !this.merkleTree) {
-      throw new Error('not initialized');
-    }
->>>>>>> 8b783720
     for (const receipt of receipts) {
       await this.processReceipt(receipt);
     }
@@ -345,22 +321,8 @@
       calls: [payloadToAdaptCall(payload1), payloadToAdaptCall(payload2)],
     }
     
-<<<<<<< HEAD
     const nullifiers2D: string[][] = nullifiers.map(
       arr => arr.map(n => ByteUtils.hexlify(n, true))
-=======
-    const nullifiers2D: string[][] = nullifiers.map((n) => { return [ByteUtils.hexlify(n, true)]; });
-    const relayAdaptParams = getAdaptParamsHash(nullifiers2D, actionData);
-    const txParams = await transact(
-      this.merkleTree!,
-      minGasPrice,
-      1, // unshield type
-      CHAIN_ID,
-      RELAY_ADAPT_ADDRESS,
-      relayAdaptParams,
-      notesIn,
-      notesOut,
->>>>>>> 8b783720
     );
     const relayAdaptParams = getAdaptParamsHash(nullifiers2D, actionData);
     const allInputs: PublicInputs[] = [];
@@ -380,11 +342,7 @@
     }
 
     const contract = new Contract(RELAY_ADAPT_ADDRESS, ABIRelayAdapt);
-<<<<<<< HEAD
     const relayPayload = contract.interface.encodeFunctionData('relay', [allInputs, actionData]);
-=======
-    const relayPayload = contract.interface.encodeFunctionData('relay', [[txParams], actionData]);
->>>>>>> 8b783720
     const data = contract.interface.encodeFunctionData('multicall', [true, [payloadToAdaptCall(relayPayload)]]);
     return {
       to: RELAY_ADAPT_ADDRESS,
